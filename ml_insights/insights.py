import math
import numpy as np
import pandas as pd
from .utils import _gca, is_classifier, is_regressor

def gen_model_pred(model, row, col_idx, values):
    rows = []
    for val in values:
        sim_row = row.copy()
        sim_row[col_idx] = val
        rows.append(sim_row)
    if is_classifier(model):
        y_pred = model.predict_proba(rows)[:,1]
    else:
        y_pred = model.predict(rows)
    return y_pred


def model_xray(model, data, columns=None, resolution=100, normalize_loc=None, **kwargs):
    '''This function executes a model over a broad range of conditions to analyze aspects of its performance.

    For each point in the data set, and for every feature involved of the prediction of the model, a new set of data
    points is created where the chosen feature is varied across its (empirical) range.  These modified data points are
    fed into the model to get a set of model predictions for each feature-data point combination.

    It is desirable that the "data" object passed in be relatively large in size, since the algorithm will make
    some heuristic choices based on the ranges of values it sees.  We suggest using at least 100 data points and preferably
    more than 500.

    It returns a results object, which can then be passed to functions such as feature_effect_summary and
    feature_dependence_plots to gain insight on the how the various features affect the target.  The results
    object can also be used directly by a user who wants to operate at a low-level.

    Parameters
    ----------

    model : A model object from sklearn or similar styled objects.  The `predict` method will be used if it is
        a regression model, while `predict_proba` will be used if it is a (binary) classification model.  Multi-class
        classifiers are not supported at this time.

    data : A DataFrame possessing the same structure that the model would take as an argument.  These methods are designed
        to be used on "test" data (i.e. data that was not used in the training of the model).  However, there is nothing
        structural to prevent it from being used on training data, and there may be some insight gained by doing so.

    columns : a specific subset of columns to be used.  Default is None, which means to use all available columns in *data*

    resolution : how many different "grid points" to use for each feature.  The algorithm will use only the unique values
    it sees in *data* if there are fewer than *resolution* unique values.  Otherwise it will use *resolution* linearly spaced 
    values ranging from the min observed value to the max observed value.
    
    Returns
    -------

    results : The "results" object is a dictionary where the keys are the feature names and the values are a 2-tuple.  This
        object is intended primarily to be passed to other functions to interact with and display the data.  However, advanced
        users may wish to understand and/or use the object directly.

        The first element in the tuple is the set of different feature values that were substituted in for each data point.  The
        second element in the tuple is matrix where the number of rows is the number of data points and the number of columns
        is the number of different feature values.  The (i,j)th element of the matrix is the result of the model prediction when
        data point i has the feature in question set to jth value.
    '''
    ## Convert Pandas DataFrame to nparray explicitly to make life easier
    #print('hello!!!')


    ## Determine the range of values to plot for the chosen column
    if columns is None:
        if type(data) == pd.DataFrame:
            columns = data.columns
        else:
            columns = range(len(data[0]))  # Assuming a 2-D Dataset
    else:
        # Verify that columns is an iterable
        try:
            iterator = iter(columns)
        except TypeError:
            # not iterable
            columns = [columns]
        else:
            # iterable
            pass

    # Build Column Index
    column_nums = []
    if type(data) == pd.DataFrame:
        for column in columns:
            try:
                column_nums.append(data.columns.get_loc(column))
            except KeyError:
                ## TODO
                pass
    else:
        # Column Index and Column Names are the same
        if type(columns[0]) == int:
            column_nums = columns
        else:
            column_nums = range(len(columns))

    if type(data)==pd.DataFrame:
        data = data.values

    results = {}
    num_pts = len(data)
    for column_num, column_name in zip(column_nums, columns):
        if (len(np.unique(data[:,column_num]))> resolution):
            col_values = np.linspace(np.min(data[:,column_num]),np.max(data[:,column_num]),resolution)
        else:
            col_values = np.sort(np.unique(data[:,column_num]))
        ## Define the empty data structure to output
        out_matrix = np.zeros([num_pts,len(col_values)])

        ## Generate predictions
        for row_idx,row in enumerate(data):
            y_pred = gen_model_pred(model, row, column_num, col_values)
            if normalize_loc=='start':
                y_pred = y_pred - y_pred[0]
            if normalize_loc=='end':
                y_pred = y_pred - y_pred[-1]
            if (type(normalize_loc)==int and normalize_loc>=0 and normalize_loc<resolution):
                y_pred = y_pred - y_pred[normalize_loc]
            out_matrix[row_idx,:] = y_pred
        results[column_name] = (col_values, out_matrix)
    return results


<<<<<<< HEAD
def feature_effect_summary(results, kind="boxh", ax=None, **kwargs):
    '''This function plots a comparison of the effects of different features in a predictive model.

    The features are ranked by their "median" effect across a range of data points, where the "effect"
    is measured by the "peak to trough" distance that occurs as that feature varies across its possible range.
=======
def feature_effect_summary(results, kind="boxh", ax=None, num_features=20, **kwargs):
    '''This function visualizes the effect of a single variable in models with complicated dependencies.
    Given a dataset, it will select points in that dataset, and then change the select column across
    different values to view the effect of the model prediction given that variable.
>>>>>>> f6cbb2ca
    '''
    ## Convert Pandas DataFrame to nparray explicitly to make life easier
    #print('hello!!!')
    columns = list(results.keys())
    data = [importance_distribution_of_variable(results[col_name][1]) for col_name in columns]
    sortind = np.argsort([np.median(d) for d in data])
    if num_features and num_features > 0:
        num_features = min(num_features, len(columns))
    else:
        num_features = len(columns)
    data = [data[idx] for idx in sortind][:num_features]

<<<<<<< HEAD
    n_feat = len(columns)
    figsize = (12, n_feat * 1.2)
=======
    if ax is None:
        ax = _gca()
        fig = ax.get_figure()
        fig.set_figwidth(10)
        fig.set_figheight(max(6, math.ceil(num_features*0.5)))
>>>>>>> f6cbb2ca
    ax.boxplot(data, notch=0, sym='+', vert=0, whis=1.5)
    ax.set_yticklabels([columns[idx] for idx in sortind]);


def feature_dependence_plots(results, data=None, pts_selected='sample', num_pts=5, figsize=None):
    '''This function visualizes the effect of a single variable in models with complicated dependencies.
    Given a dataset, it will select points in that dataset, and then change the select column across
    different values to view the effect of the model prediction given that variable.
    '''
    ## Convert Pandas DataFrame to nparray explicitly to make life easier
    #print('hello!!!')
    import matplotlib.pyplot as plt

    columns = sorted(list(results.keys()))
    num_rows = len(results[columns[0]][1])  # Get number of sample rows
    row_indexes = np.random.choice(np.arange(num_rows), num_pts)

    n_cols = min(3, len(columns))
    n_rows = math.ceil(len(columns) / n_cols)
    figsize = (n_cols * 4, n_rows * 4)
    fig, axes = plt.subplots(n_rows, n_cols, figsize=figsize)
    for col_name, ax in zip(columns, axes.flatten()):
        x = results[col_name][0]
        y_values = results[col_name][1][row_indexes]
        for y in y_values:
            ax.plot(x, y)
        ax.set_title(col_name)
    plt.tight_layout()
    return row_indexes


def importance_distribution_of_variable(model_result_array):
    max_result_vec = np.array(list(map(np.max,model_result_array)))
    min_result_vec = np.array(list(map(np.min,model_result_array)))
    return max_result_vec - min_result_vec


<|MERGE_RESOLUTION|>--- conflicted
+++ resolved
@@ -124,18 +124,12 @@
     return results
 
 
-<<<<<<< HEAD
-def feature_effect_summary(results, kind="boxh", ax=None, **kwargs):
+
+def feature_effect_summary(results, kind="boxh", ax=None, num_features=20, **kwargs):
     '''This function plots a comparison of the effects of different features in a predictive model.
 
     The features are ranked by their "median" effect across a range of data points, where the "effect"
     is measured by the "peak to trough" distance that occurs as that feature varies across its possible range.
-=======
-def feature_effect_summary(results, kind="boxh", ax=None, num_features=20, **kwargs):
-    '''This function visualizes the effect of a single variable in models with complicated dependencies.
-    Given a dataset, it will select points in that dataset, and then change the select column across
-    different values to view the effect of the model prediction given that variable.
->>>>>>> f6cbb2ca
     '''
     ## Convert Pandas DataFrame to nparray explicitly to make life easier
     #print('hello!!!')
@@ -148,16 +142,11 @@
         num_features = len(columns)
     data = [data[idx] for idx in sortind][:num_features]
 
-<<<<<<< HEAD
-    n_feat = len(columns)
-    figsize = (12, n_feat * 1.2)
-=======
     if ax is None:
         ax = _gca()
         fig = ax.get_figure()
         fig.set_figwidth(10)
         fig.set_figheight(max(6, math.ceil(num_features*0.5)))
->>>>>>> f6cbb2ca
     ax.boxplot(data, notch=0, sym='+', vert=0, whis=1.5)
     ax.set_yticklabels([columns[idx] for idx in sortind]);
 
