import math
import warnings
import numpy as np
import pandas as pd
from .utils import _gca, is_classifier, is_regressor


class ModelXRay(object):
    """Documentation for Class
    """

    def __init__(self, model, data, columns=None, resolution=100, normalize_loc=None):
        self.model = model
        self.data = data

        if type(data) == pd.DataFrame:
            self.data_values = data.values
        else:
            self.data_values = data

        self.columns = columns
        self.results = self._model_xray(columns, resolution, normalize_loc)


    def _get_data_rows(self, row_nums):
        if type(self.data) == pd.DataFrame:
            return self.data.iloc[row_nums]
        else:
            return self.data[row_nums, :]


    def _get_predictions(self, rows):
        # Catch deprecated warnings from Predict call
        with warnings.catch_warnings():
            warnings.simplefilter("ignore")

            if is_classifier(self.model):
                y_pred = self.model.predict_proba(rows)[:,1]
            else:
                y_pred = self.model.predict(rows)
        return y_pred


    def gen_model_pred(self, row, col_idx, values):
        rows = []
        for val in values:
            sim_row = row.copy()
            sim_row[col_idx] = val
            rows.append(sim_row)
        # If the row is a Series, make it into a DF
        if type(rows[0]) == pd.Series:
            rows = pd.DataFrame(rows)
        y_pred = self._get_predictions(rows)
        return y_pred


    def _model_xray(self, columns, resolution, normalize_loc):
        '''This function executes a model over a broad range of conditions to analyze aspects of its performance.

        For each point in the data set, and for every feature involved of the prediction of the model, a new set of data
        points is created where the chosen feature is varied across its (empirical) range.  These modified data points are
        fed into the model to get a set of model predictions for each feature-data point combination.

        It is desirable that the "data" object passed in be relatively large in size, since the algorithm will make
        some heuristic choices based on the ranges of values it sees.  We suggest using at least 100 data points and preferably
        more than 500.

        It returns a results object, which can then be passed to functions such as feature_effect_summary and
        feature_dependence_plots to gain insight on the how the various features affect the target.  The results
        object can also be used directly by a user who wants to operate at a low-level.

        Parameters
        ----------

        model : A model object from sklearn or similar styled objects.  The `predict` method will be used if it is
            a regression model, while `predict_proba` will be used if it is a (binary) classification model.  Multi-class
            classifiers are not supported at this time.

        data : A DataFrame possessing the same structure that the model would take as an argument.  These methods are designed
            to be used on "test" data (i.e. data that was not used in the training of the model).  However, there is nothing
            structural to prevent it from being used on training data, and there may be some insight gained by doing so.

        columns : a specific subset of columns to be used.  Default is None, which means to use all available columns in *data*

        resolution : how many different "grid points" to use for each feature.  The algorithm will use only the unique values
        it sees in *data* if there are fewer than *resolution* unique values.  Otherwise it will use *resolution* linearly spaced
        values ranging from the min observed value to the max observed value.

        Returns
        -------

        results : The "results" object is a dictionary where the keys are the feature names and the values are a 2-tuple.  This
            object is intended primarily to be passed to other functions to interact with and display the data.  However, advanced
            users may wish to understand and/or use the object directly.

            The first element in the tuple is the set of different feature values that were substituted in for each data point.  The
            second element in the tuple is matrix where the number of rows is the number of data points and the number of columns
            is the number of different feature values.  The (i,j)th element of the matrix is the result of the model prediction when
            data point i has the feature in question set to jth value.
        '''
        ## Convert Pandas DataFrame to nparray explicitly to make life easier
        #print('hello!!!')


        ## Determine the range of values to plot for the chosen column
        if columns is None:
            if type(self.data) == pd.DataFrame:
                columns = self.data.columns
            else:
                columns = range(len(data[0]))  # Assuming a 2-D Dataset
        else:
            # Verify that columns is an iterable
            try:
                iterator = iter(columns)
            except TypeError:
                # not iterable
                columns = [columns]
            else:
                # iterable
                pass

        # Build Column Index
        column_nums = []
        if type(self.data) == pd.DataFrame:
            for column in columns:
                try:
                    column_nums.append(self.data.columns.get_loc(column))
                except KeyError:
                    ## TODO
                    pass
        else:
            # Column Index and Column Names are the same
            if type(columns[0]) == int:
                column_nums = columns
            else:
                column_nums = range(len(columns))

        # Use the Numpy array of data values to ease indexing by col. numbers
        results = {}
        num_pts = len(self.data_values)
        for column_num, column_name in zip(column_nums, columns):
            if (len(np.unique(self.data_values[:,column_num])) > resolution):
                col_values = np.linspace(np.min(self.data_values[:,column_num]),
                    np.max(self.data_values[:,column_num]),resolution)
            else:
                col_values = np.sort(np.unique(self.data_values[:,column_num]))
            ## Define the empty data structure to output
            out_matrix = np.zeros([num_pts,len(col_values)])

            ## Generate predictions
            if type(self.data) == pd.DataFrame:
                rows = self.data.iterrows()
            else:
                rows = enumerate(self.data)
            for loop_idx, (row_idx, row) in enumerate(rows):
                y_pred = self.gen_model_pred(row, column_num, col_values)
                if normalize_loc=='start':
                    y_pred = y_pred - y_pred[0]
                if normalize_loc=='end':
                    y_pred = y_pred - y_pred[-1]
                if (type(normalize_loc)==int and normalize_loc>=0 and normalize_loc<resolution):
                    y_pred = y_pred - y_pred[normalize_loc]
                out_matrix[loop_idx,:] = y_pred
            results[column_name] = (col_values, out_matrix)
        return results


    def feature_effect_summary(self, kind="boxh", num_features=20, ax=None):
        '''This function plots a comparison of the effects of different features in a complex predictive model.

        In more complicated predictive models, the effect of an individual feature can be highly dependent on the values
        of the other features.  It could be that a feature has a large effect in one context but a negligible effect in another.
        This visualization attempts to shed light on the range of possibilities of the effect of a feature, by giving a boxplot
        showing the range of possibilities of the effect of a feature.

        The features are ranked by their "median" effect across a range of data points, where the "effect"
        is measured by the "peak to trough" distance that occurs as that feature varies across its possible range.

        Parameters
        ----------

        results : This is a results object from a call to model_xray.  Ideally, the model_xray was given a reasonably large amount of data
            so that we can empirically see a broad range of possibilities.

        kind : Currently only 'boxh' (horizontal boxplot) is supported

        ax : If desired, a particular axis on which to generate the plot can be passed to the function

        num_features : This specifies the maximum number of features to include in the boxplot.  The function chooses the most significant
            features as measured by the median peak-to-trough effect size.

        Returns
        -------
        '''
        ## Convert Pandas DataFrame to nparray explicitly to make life easier
        #print('hello!!!')
        columns = list(self.results.keys())
        result_data = [importance_distribution_of_variable(self.results[col_name][1]) for col_name in columns]
        sortind = np.argsort([np.median(d) for d in result_data])
        if num_features and num_features > 0:
            num_features = min(num_features, len(columns))
        else:
            num_features = len(columns)
        plot_data = [result_data[idx] for idx in sortind][:num_features]

        if ax is None:
            ax = _gca()
            fig = ax.get_figure()
            fig.set_figwidth(10)
            fig.set_figheight(max(6, math.ceil(num_features*0.5)))
        ax.boxplot(plot_data, notch=0, sym='+', vert=0, whis=1.5)
        ax.set_yticklabels([columns[idx] for idx in sortind]);


    def feature_dependence_plots(self, show_base_points=True, pts_selected='sample', num_pts=5, figsize=None):
        '''This function visualizes the effect of a single variable in models with complicated dependencies.
        Given a dataset, it will select points in that dataset, and then change the select column across
        different values to view the effect of the model prediction given that variable.
        '''
        ## Convert Pandas DataFrame to nparray explicitly to make life easier
        #print('hello!!!')
        import matplotlib.pyplot as plt

        columns = sorted(list(self.results.keys()))
        num_rows = len(self.results[columns[0]][1])  # Get number of sample rows
        row_indexes = np.random.choice(np.arange(num_rows), num_pts)

        if show_base_points:
            base_rows = self._get_data_rows(row_indexes)
            y_base_points = self._get_predictions(base_rows)
        else:
            y_base_points = None

        n_cols = min(3, len(columns))
        n_rows = math.ceil(len(columns) / n_cols)
        figsize = (n_cols * 4, n_rows * 4)
        fig, axes = plt.subplots(n_rows, n_cols, figsize=figsize)
        for col_name, ax in zip(columns, axes.flatten()):
            x = self.results[col_name][0]
            y_values = self.results[col_name][1][row_indexes]
            for y in y_values:
                ax.plot(x, y)
            # Plot Base Points
            if y_base_points is not None:
                ax.scatter(base_rows[col_name], y_base_points)
            ax.set_title(col_name)
        plt.tight_layout()
        return row_indexes


    def explain_prediction_difference(self, index_1, index_2, tol=.03, verbose=True):

<<<<<<< HEAD
        data_row_1 = self.data.iloc[index_1]
        data_row_2 = self.data.iloc[index_2]
        return explain_prediction_difference(self.model, data_row_1, data_row_2, tol, verbose)
=======
        data_row_1 = self._get_data_rows(index_1)
        data_row_2 = self._get_data_rows(index_2)
        return path_between_points(self.model, data_row_1, data_row_2, tol, verbose)
>>>>>>> 5f650de0


def importance_distribution_of_variable(model_result_array):
    max_result_vec = np.array(list(map(np.max,model_result_array)))
    min_result_vec = np.array(list(map(np.min,model_result_array)))
    return max_result_vec - min_result_vec


def explain_prediction_difference(model, data_row_1, data_row_2, tol=.03, verbose=True, decimals = 4):
    """
    Explains the difference between model predictions of two different points
    """
    column_names = data_row_1.index
    num_columns = len(column_names)

    dr_1 = data_row_1.values.reshape(1,-1)
    dr_2 = data_row_2.values.reshape(1,-1)
    column_list = list(range(num_columns))
    curr_pt = np.copy(dr_1)
    if is_classifier(model):
        val1 = model.predict_proba(dr_1)[0,1]
        val2 = model.predict_proba(dr_2)[0,1]
    else:
        val1 = model.predict(dr_1)[0]
        val2 = model.predict(dr_2)[0]
    if verbose:
        print('Your initial point has a target value of {}'.format(np.round(val1,decimals=decimals)))
        print('Your final point has a target value of {}'.format(np.round(val2,decimals=decimals)))
    pt_list = [dr_1]
    val_list = [val1]
    curr_val = val1
    final_val = val2
    feat_list =[]
    move_list = []
    feat_val_change_list = []
    #for num_steps in range(4):
    while (((curr_val/final_val) >(1+tol)) or ((curr_val/final_val) <(1-tol))):
        biggest_move = 0
        best_column = -1
        best_val = curr_val
        for i in column_list:
            test_pt = np.copy(curr_pt)
            prev_feat_val = test_pt[0,i]
            subst_val = dr_2[0,i]
            test_pt[0,i] = subst_val
            if is_classifier(model):
                test_val = model.predict_proba(test_pt)[0,1]
            else:
                test_val = model.predict(test_pt)[0]
            move_size = (test_val - curr_val)
            if(np.abs(move_size)>=np.abs(biggest_move)):
                biggest_move = move_size
                best_column = i
                best_val = test_val
                old_feat_val = prev_feat_val
                new_feat_val = subst_val
        subst_val = dr_2[0,best_column]
        curr_pt[0,best_column] = subst_val
        val_list.append(best_val)
        curr_val = best_val
        if verbose:
            print('Changing {} from {} to {}'.format(column_names[best_column],np.round(old_feat_val,decimals=decimals),np.round(new_feat_val,decimals=decimals)))
            print('\t\tchanges your target by {} to {}'.format(np.round(biggest_move,decimals=decimals), np.round(best_val,decimals=decimals)))
            print('----------')
            if not (((curr_val/final_val) >(1+tol)) or ((curr_val/final_val) <(1-tol))):
                print('Tolerance of {} reached'.format(tol))
                print('Current value of {} is within {}% of {}'.format(np.round(curr_val,decimals=decimals),(100*tol),np.round(final_val,decimals=decimals)))
        feat_list.append(column_names[best_column])
        column_list.remove(best_column)
        move_list.append(biggest_move)
        feat_val_change_list.append((old_feat_val, new_feat_val))
    return feat_list, feat_val_change_list, move_list, val_list
<|MERGE_RESOLUTION|>--- conflicted
+++ resolved
@@ -250,15 +250,9 @@
 
     def explain_prediction_difference(self, index_1, index_2, tol=.03, verbose=True):
 
-<<<<<<< HEAD
-        data_row_1 = self.data.iloc[index_1]
-        data_row_2 = self.data.iloc[index_2]
-        return explain_prediction_difference(self.model, data_row_1, data_row_2, tol, verbose)
-=======
         data_row_1 = self._get_data_rows(index_1)
         data_row_2 = self._get_data_rows(index_2)
-        return path_between_points(self.model, data_row_1, data_row_2, tol, verbose)
->>>>>>> 5f650de0
+        return explain_prediction_difference(self.model, data_row_1, data_row_2, tol, verbose)
 
 
 def importance_distribution_of_variable(model_result_array):
